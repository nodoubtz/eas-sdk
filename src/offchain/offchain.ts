import { AbiCoder, hexlify, keccak256, randomBytes, Signer, toUtf8Bytes } from 'ethers';
import { EAS } from '../eas';
import { getOffchainUID, ZERO_BYTES32 } from '../utils';
import { EIP712_NAME } from './delegated';
import {
  DomainTypedData,
  EIP712MessageTypes,
  EIP712Params,
  EIP712Response,
  EIP712Types,
  InvalidPrimaryType,
  InvalidTypes,
  PartialTypedDataConfig,
  TypedDataHandler
} from './typed-data-handler';

export { EIP712Request, PartialTypedDataConfig, EIP712MessageTypes } from './typed-data-handler';

export interface OffchainAttestationType extends EIP712Types<EIP712MessageTypes> {
  domain: string;
}

export enum OffchainAttestationVersion {
  Legacy = 0,
  Version1 = 1,
  Version2 = 2
}

export const OFFCHAIN_ATTESTATION_TYPES: Record<OffchainAttestationVersion, OffchainAttestationType[]> = {
  [OffchainAttestationVersion.Legacy]: [
    {
      domain: 'EAS Attestation',
      primaryType: 'Attestation',
      types: {
        Attestation: [
          { name: 'schema', type: 'bytes32' },
          { name: 'recipient', type: 'address' },
          { name: 'time', type: 'uint64' },
          { name: 'expirationTime', type: 'uint64' },
          { name: 'revocable', type: 'bool' },
          { name: 'refUID', type: 'bytes32' },
          { name: 'data', type: 'bytes' }
        ]
      }
    },
    {
      domain: 'EAS Attestation',
      primaryType: 'Attestation',
      types: {
        Attest: [
          { name: 'schema', type: 'bytes32' },
          { name: 'recipient', type: 'address' },
          { name: 'time', type: 'uint64' },
          { name: 'expirationTime', type: 'uint64' },
          { name: 'revocable', type: 'bool' },
          { name: 'refUID', type: 'bytes32' },
          { name: 'data', type: 'bytes' }
        ]
      }
    },
    {
      domain: 'EAS Attestation',
      primaryType: 'Attest',
      types: {
        Attest: [
          { name: 'schema', type: 'bytes32' },
          { name: 'recipient', type: 'address' },
          { name: 'time', type: 'uint64' },
          { name: 'expirationTime', type: 'uint64' },
          { name: 'revocable', type: 'bool' },
          { name: 'refUID', type: 'bytes32' },
          { name: 'data', type: 'bytes' }
        ]
      }
    }
  ],
  [OffchainAttestationVersion.Version1]: [
    {
      domain: 'EAS Attestation',
      primaryType: 'Attest',
      types: {
        Attest: [
          { name: 'version', type: 'uint16' },
          { name: 'schema', type: 'bytes32' },
          { name: 'recipient', type: 'address' },
          { name: 'time', type: 'uint64' },
          { name: 'expirationTime', type: 'uint64' },
          { name: 'revocable', type: 'bool' },
          { name: 'refUID', type: 'bytes32' },
          { name: 'data', type: 'bytes' }
        ]
      }
    }
  ],
  [OffChainAttestationVersion.Version2]: [
    {
      domain: 'EAS Attestation',
      primaryType: 'Attest',
      types: {
        Attest: [
          { name: 'version', type: 'uint16' },
          { name: 'schema', type: 'bytes32' },
          { name: 'recipient', type: 'address' },
          { name: 'time', type: 'uint64' },
          { name: 'expirationTime', type: 'uint64' },
          { name: 'revocable', type: 'bool' },
          { name: 'refUID', type: 'bytes32' },
          { name: 'data', type: 'bytes' },
          { name: 'salt', type: 'bytes32' }
        ]
      }
    }
  ]
};

export type OffchainAttestationParams = {
  schema: string;
  recipient: string;
  time: bigint;
  expirationTime: bigint;
  revocable: boolean;
  refUID: string;
  data: string;
  salt?: string;
} & Partial<EIP712Params>;

export type OffchainAttestationTypedData = OffchainAttestationParams & { version: OffChainAttestationVersion };

export type OffchainAttestationOptions = {
  salt?: string;
  verifyOnchain: boolean;
};

const DEFAULT_OFFCHAIN_ATTESTATION_OPTIONS: OffchainAttestationOptions = {
  verifyOnchain: false
};

export interface SignedOffchainAttestation extends EIP712Response<EIP712MessageTypes, OffchainAttestationTypedData> {
  version: OffChainAttestationVersion;
  uid: string;
}

export const SALT_SIZE = 32;

export class Offchain extends TypedDataHandler {
  public readonly version: OffchainAttestationVersion;
  protected signingType: OffchainAttestationType;
  protected readonly verificationTypes: OffchainAttestationType[];
  private readonly eas: EAS;

<<<<<<< HEAD
  constructor(config: PartialTypedDataConfig, version: OffChainAttestationVersion, eas: EAS) {
    if (version > OffChainAttestationVersion.Version2) {
=======
  constructor(config: PartialTypedDataConfig, version: number, eas: EAS) {
    if (version > OffchainAttestationVersion.Version1) {
>>>>>>> c374d689
      throw new Error('Unsupported version');
    }

    super({ ...config, name: EIP712_NAME });

    this.version = version;
    this.verificationTypes = OFFCHAIN_ATTESTATION_TYPES[this.version];
    this.signingType = this.verificationTypes[0];

    this.eas = eas;
  }

  public getDomainSeparator() {
    return keccak256(
      AbiCoder.defaultAbiCoder().encode(
        ['bytes32', 'bytes32', 'uint256', 'address'],
        [
          keccak256(toUtf8Bytes(this.signingType.domain)),
          keccak256(toUtf8Bytes(this.config.version)),
          this.config.chainId,
          this.config.address
        ]
      )
    );
  }

  public getDomainTypedData(): DomainTypedData {
    return {
      name: this.signingType.domain,
      version: this.config.version,
      chainId: this.config.chainId,
      verifyingContract: this.config.address
    };
  }

  public async signOffchainAttestation(
    params: OffchainAttestationParams,
    signer: Signer,
    options?: OffchainAttestationOptions
  ): Promise<SignedOffchainAttestation> {
    const typedData = { version: this.version, ...params };

    // If no salt was provided - generate a random salt.
    if (this.version >= OffChainAttestationVersion.Version2 && !typedData.salt) {
      typedData.salt = hexlify(randomBytes(SALT_SIZE));
    }

    const signedRequest = await this.signTypedDataRequest<EIP712MessageTypes, OffchainAttestationTypedData>(
      typedData,
      {
        domain: this.getDomainTypedData(),
        primaryType: this.signingType.primaryType,
        message: typedData,
        types: this.signingType.types
      },
      signer
    );

    const { verifyOnchain } = { ...DEFAULT_OFFCHAIN_ATTESTATION_OPTIONS, ...options };
    if (verifyOnchain) {
      try {
        const { schema, recipient, expirationTime, revocable, data } = params;

        // Verify the offchain attestation onchain by simulating a contract call to attest. Since onchain verification
        // makes sure that any referenced attestations exist, we will set refUID to ZERO_BYTES32.
        await this.eas.contract.attest.staticCall(
          { schema, data: { recipient, expirationTime, revocable, refUID: ZERO_BYTES32, data, value: 0 } },
          { from: signer }
        );
      } catch (e: unknown) {
        throw new Error(`Unable to verify offchain attestation with: ${e}`);
      }
    }

    return {
      version: this.version,
      uid: this.getOffchainUID(typedData),
      ...signedRequest
    };
  }

  public verifyOffchainAttestationSignature(attester: string, attestation: SignedOffchainAttestation): boolean {
    if (attestation.uid !== Offchain.getOffchainUID(this.version, attestation)) {
      return false;
    }

    const typeCount = this.verificationTypes.length;
    return this.verificationTypes.some((type, index) => {
      try {
        return this.verifyTypedDataRequestSignature(
          attester,
          attestation,
          {
            primaryType: type.primaryType,
            types: type.types
          },
          false
        );
      } catch (e) {
        if (index !== typeCount - 1 && (e instanceof InvalidPrimaryType || e instanceof InvalidTypes)) {
          return false;
        }

        throw e;
      }
    });
  }

  private getOffchainUID(params: OffchainAttestationParams): string {
    return getOffchainUID(
<<<<<<< HEAD
      this.version,
=======
      params.version ?? OffchainAttestationVersion.Legacy,
>>>>>>> c374d689
      params.schema,
      params.recipient,
      params.time,
      params.expirationTime,
      params.revocable,
      params.refUID,
      params.data,
      params.salt
    );
  }

  public static getOffchainUID(version: OffChainAttestationVersion, attestation: SignedOffchainAttestation): string {
    return getOffchainUID(
      version,
      attestation.message.schema,
      attestation.message.recipient,
      attestation.message.time,
      attestation.message.expirationTime,
      attestation.message.revocable,
      attestation.message.refUID,
      attestation.message.data,
      attestation.message.salt
    );
  }
}<|MERGE_RESOLUTION|>--- conflicted
+++ resolved
@@ -92,7 +92,7 @@
       }
     }
   ],
-  [OffChainAttestationVersion.Version2]: [
+  [OffchainAttestationVersion.Version2]: [
     {
       domain: 'EAS Attestation',
       primaryType: 'Attest',
@@ -124,7 +124,7 @@
   salt?: string;
 } & Partial<EIP712Params>;
 
-export type OffchainAttestationTypedData = OffchainAttestationParams & { version: OffChainAttestationVersion };
+export type OffchainAttestationTypedData = OffchainAttestationParams & { version: OffchainAttestationVersion };
 
 export type OffchainAttestationOptions = {
   salt?: string;
@@ -136,7 +136,7 @@
 };
 
 export interface SignedOffchainAttestation extends EIP712Response<EIP712MessageTypes, OffchainAttestationTypedData> {
-  version: OffChainAttestationVersion;
+  version: OffchainAttestationVersion;
   uid: string;
 }
 
@@ -148,13 +148,8 @@
   protected readonly verificationTypes: OffchainAttestationType[];
   private readonly eas: EAS;
 
-<<<<<<< HEAD
-  constructor(config: PartialTypedDataConfig, version: OffChainAttestationVersion, eas: EAS) {
-    if (version > OffChainAttestationVersion.Version2) {
-=======
-  constructor(config: PartialTypedDataConfig, version: number, eas: EAS) {
-    if (version > OffchainAttestationVersion.Version1) {
->>>>>>> c374d689
+  constructor(config: PartialTypedDataConfig, version: OffchainAttestationVersion, eas: EAS) {
+    if (version > OffchainAttestationVersion.Version2) {
       throw new Error('Unsupported version');
     }
 
@@ -198,7 +193,7 @@
     const typedData = { version: this.version, ...params };
 
     // If no salt was provided - generate a random salt.
-    if (this.version >= OffChainAttestationVersion.Version2 && !typedData.salt) {
+    if (this.version >= OffchainAttestationVersion.Version2 && !typedData.salt) {
       typedData.salt = hexlify(randomBytes(SALT_SIZE));
     }
 
@@ -265,11 +260,7 @@
 
   private getOffchainUID(params: OffchainAttestationParams): string {
     return getOffchainUID(
-<<<<<<< HEAD
       this.version,
-=======
-      params.version ?? OffchainAttestationVersion.Legacy,
->>>>>>> c374d689
       params.schema,
       params.recipient,
       params.time,
@@ -281,7 +272,7 @@
     );
   }
 
-  public static getOffchainUID(version: OffChainAttestationVersion, attestation: SignedOffchainAttestation): string {
+  public static getOffchainUID(version: OffchainAttestationVersion, attestation: SignedOffchainAttestation): string {
     return getOffchainUID(
       version,
       attestation.message.schema,
