--- conflicted
+++ resolved
@@ -1,34 +1,37 @@
 # Changelog
 
-<<<<<<< HEAD
-## 2.0.1-beta.1 (2024-04-04)
+## 2.1.0-beta.1
+
+- Automatically derive the EIP712 version via the domain separator
+- Improve delegated attestation backward compatibility
+
+## 2.0.1-beta.1
 
 - Fix signer assignment during `connect` (2.0.0-beta.1 regression).
 
-## 2.0.0-beta.1 (2024-03-21)
+## 2.0.0-beta.1
 
 - Don't automatically broadcast transactions. In order to broadcast transactions, it's now always necessary to call the `wait()` function.
-=======
-## 1.6.0 (2024-04-07)
+
+## 1.6.0
 
 - Automatically derive the EIP712 version via the domain separator
 - Improve delegated attestation backward compatibility
->>>>>>> 6648c48d
 
-## 1.5.0 (2024-02-16)
+## 1.5.0
 
 - Introduce framework-agnostic `TransactionSigner` and `TypeDataSigner` interfaces which replace the previous usage of the signer/provider
 - Fix recipient being mandatory in `attest()` calls
 
-## 1.4.2 (2024-02-03)
+## 1.4.2
 
 - Remove nonce from serialization/deserialization of offchain attestations
 
-## 1.4.1 (2024-02-02)
+## 1.4.1
 
 - Check for ethers v6 compatibility
 
-## 1.4.0 (2023-12-08)
+## 1.4.0
 
 - Add customizable salt to offchain attestations to reduce the chance of predictable UIDs (which may be abused in some very specific use-cases)
 - Remove unnecessary offchain attestation version input from the `signOffchainAttestation` API